--- conflicted
+++ resolved
@@ -41,10 +41,6 @@
     )
 
 
-<<<<<<< HEAD
-def compile(model, optimizer, loss, metrics, device, kwargs={}):
-    # type: (Any, str, str, list[str], str, dict[str, Any]) -> dict[str, Any]
-=======
 def pre_build(device):
     # type: (str) -> None
     '''
@@ -59,17 +55,12 @@
 
 def compile(model, optimizer, loss, metrics, device, kwargs={}):
     # type: (Any, dict[str, Any], str, list[str], str, dict[str, Any]) -> dict[str, Any]
->>>>>>> c909eff1
     '''
     Call `modile.compile` on given model with kwargs.
 
     Args:
         model (Any): Model to be compiled.
-<<<<<<< HEAD
-        optimizer (str): Optimizer to be compiled.
-=======
         optimizer (dict): Optimizer settings.
->>>>>>> c909eff1
         loss (str): Loss to be compiled.
         metrics (list[str]): Metrics function to be compiled.
         device (str): Hardware device to compile to.

--- conflicted
+++ resolved
@@ -88,13 +88,8 @@
         kernel_initializer=kernel_initializer,
         padding='same',
         use_bias=not batch_norm,
-<<<<<<< HEAD
-        data_format='channels_last',
-        dtype='float16',
-=======
         dtype=dtype,
         data_format=data_format,
->>>>>>> c909eff1
     )
 
     name2 = f'{name}-1'
@@ -284,11 +279,7 @@
         # downsample
         name = fict.pad_layer_name(f'downsample_{i:02d}', length=PAD)
         x = tfl.MaxPooling2D(
-<<<<<<< HEAD
-            (2, 2), name=name, dtype=dtype, data_format='channels_last'
-=======
             (2, 2), name=name, dtype=dtype, data_format=data_format,
->>>>>>> c909eff1
         )(x)
         filters *= 2
 
@@ -356,11 +347,7 @@
 
     output = tfl.Conv2D(
         classes, (1, 1), activation=output_activation, name='output',
-<<<<<<< HEAD
-        data_format='channels_last', dtype=dtype
-=======
         dtype=dtype, data_format=data_format,
->>>>>>> c909eff1
     )(x)
     model = tfmodels.Model(inputs=[input_], outputs=[output])
     return model

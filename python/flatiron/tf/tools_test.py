--- conflicted
+++ resolved
@@ -47,17 +47,12 @@
     def test_compile(self):
         model = MockModel()
         result = fi_tftools.compile(
-<<<<<<< HEAD
-            model=model, optimizer='adam', loss='mse', metrics=['dice'],
-            device='cpu', kwargs=dict(jit_compile=True)
-=======
             model=model,
             optimizer=dict(name='adam', learning_rate=0.01),
             loss='mse',
             metrics=['dice'],
             device='cpu',
             kwargs=dict(jit_compile=True),
->>>>>>> c909eff1
         )
         self.assertEqual(result, dict(model=model))
         self.assertTrue(model.kwargs['jit_compile'])
@@ -76,14 +71,6 @@
     def test_compile_device(self):
         model = MockModel()
         result = fi_tftools.compile(
-<<<<<<< HEAD
-            model=model, optimizer='adam', loss='mse', metrics=['dice'],
-            device='1', kwargs=dict(jit_compile=True)
-        )
-        self.assertEqual(result, dict(model=model))
-        self.assertTrue(model.kwargs['jit_compile'])
-        self.assertEqual(os.environ.get('CUDA_VISIBLE_DEVICES', 'xxx'), '-1')
-=======
             model=model,
             optimizer=dict(name='adam', learning_rate=0.01),
             loss='mse',
@@ -93,7 +80,6 @@
         )
         self.assertEqual(result, dict(model=model))
         self.assertTrue(model.kwargs['jit_compile'])
->>>>>>> c909eff1
 
     def test_train(self):
         model = get_fake_model((10, 10, 3))

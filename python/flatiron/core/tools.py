--- conflicted
+++ resolved
@@ -198,8 +198,6 @@
     return output
 
 
-<<<<<<< HEAD
-=======
 def train_test_split(data, test_size=0.2, shuffle=True, seed=None, limit=None):
     # type: (pd.DataFrame, float, bool, OptFloat, OptInt) -> tuple[pd.DataFrame, pd.DataFrame]
     '''
@@ -245,7 +243,6 @@
     return data.loc[index[:k]].copy(), data.loc[index[k:]].copy()
 
 
->>>>>>> ab2afb2e
 # MODULE-FUNCS------------------------------------------------------------------
 def get_module(name):
     # type: (str) -> Any

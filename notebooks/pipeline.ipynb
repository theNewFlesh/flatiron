{
 "cells": [
  {
   "cell_type": "code",
   "execution_count": 1,
   "id": "0c5030c0-1b29-4c5b-9815-6e4250ac5448",
   "metadata": {
    "tags": []
   },
   "outputs": [
    {
     "name": "stderr",
     "output_type": "stream",
     "text": [
<<<<<<< HEAD
      "2025-02-17 21:30:13.508920: E external/local_xla/xla/stream_executor/cuda/cuda_fft.cc:477] Unable to register cuFFT factory: Attempting to register factory for plugin cuFFT when one has already been registered\n",
      "WARNING: All log messages before absl::InitializeLog() is called are written to STDERR\n",
      "E0000 00:00:1739827813.524907    2574 cuda_dnn.cc:8310] Unable to register cuDNN factory: Attempting to register factory for plugin cuDNN when one has already been registered\n",
      "E0000 00:00:1739827813.530160    2574 cuda_blas.cc:1418] Unable to register cuBLAS factory: Attempting to register factory for plugin cuBLAS when one has already been registered\n",
      "2025-02-17 21:30:13.547770: I tensorflow/core/platform/cpu_feature_guard.cc:210] This TensorFlow binary is optimized to use available CPU instructions in performance-critical operations.\n",
=======
      "2025-02-19 02:33:37.120593: E external/local_xla/xla/stream_executor/cuda/cuda_fft.cc:477] Unable to register cuFFT factory: Attempting to register factory for plugin cuFFT when one has already been registered\n",
      "WARNING: All log messages before absl::InitializeLog() is called are written to STDERR\n",
      "E0000 00:00:1739932417.140552  540959 cuda_dnn.cc:8310] Unable to register cuDNN factory: Attempting to register factory for plugin cuDNN when one has already been registered\n",
      "E0000 00:00:1739932417.146421  540959 cuda_blas.cc:1418] Unable to register cuBLAS factory: Attempting to register factory for plugin cuBLAS when one has already been registered\n",
      "2025-02-19 02:33:37.167985: I tensorflow/core/platform/cpu_feature_guard.cc:210] This TensorFlow binary is optimized to use available CPU instructions in performance-critical operations.\n",
>>>>>>> c909eff1
      "To enable the following instructions: AVX2 FMA, in other operations, rebuild TensorFlow with the appropriate compiler flags.\n"
     ]
    }
   ],
   "source": [
    "import os\n",
<<<<<<< HEAD
    "\n",
    "import pandas as pd\n",
    "import numpy as np\n",
    "import tensorboard.notebook as tbnb\n",
    "\n",
    "import flatiron.core.tools as fict\n",
    "import flatiron.core.dataset as ficd\n",
    "import flatiron.core.logging as ficl\n",
    "import flatiron.tf.models.unet as fimu\n",
    "from flatiron.core.pipeline import *"
=======
    "import flatiron.tf.models.unet as fimu"
>>>>>>> c909eff1
   ]
  },
  {
   "cell_type": "code",
   "execution_count": 2,
   "id": "9a64e34b-e62f-47ac-a6e2-92a5d35c8c87",
   "metadata": {},
   "outputs": [],
   "source": [
    "# CPU only\n",
    "os.environ['CUDA_VISIBLE_DEVICES'] = '-1'"
   ]
  },
  {
   "cell_type": "code",
   "execution_count": null,
   "id": "0db0036d-04d1-4532-b8ec-0dc542e0eb28",
   "metadata": {
    "tags": []
   },
   "outputs": [
    {
     "name": "stderr",
     "output_type": "stream",
     "text": [
<<<<<<< HEAD
      "2025-02-17 21:02:42.098725: E external/local_xla/xla/stream_executor/cuda/cuda_driver.cc:152] failed call to cuInit: INTERNAL: CUDA error: Failed call to cuInit: CUDA_ERROR_NO_DEVICE: no CUDA-capable device is detected\n",
      "2025-02-17 21:02:42.098782: I external/local_xla/xla/stream_executor/cuda/cuda_diagnostics.cc:137] retrieving CUDA diagnostic information for host: fae1a180f6f6\n",
      "2025-02-17 21:02:42.098797: I external/local_xla/xla/stream_executor/cuda/cuda_diagnostics.cc:144] hostname: fae1a180f6f6\n",
      "2025-02-17 21:02:42.098958: I external/local_xla/xla/stream_executor/cuda/cuda_diagnostics.cc:168] libcuda reported version is: 550.144.3\n",
      "2025-02-17 21:02:42.099000: I external/local_xla/xla/stream_executor/cuda/cuda_diagnostics.cc:172] kernel reported version is: 550.144.3\n",
      "2025-02-17 21:02:42.099014: I external/local_xla/xla/stream_executor/cuda/cuda_diagnostics.cc:259] kernel version seems to match DSO: 550.144.3\n",
      "WARNING:LogRuntime:BUILD MODEL - Runtime: 0:00:00.300442 (0.3 seconds)\n",
      "WARNING:LogRuntime:COMPILE MODEL - Runtime: 0:00:00.007879 (0.01 seconds)\n",
      "WARNING:LogRuntime:TRAIN TEST SPLIT - Runtime: 0:00:00.015081 (0.02 seconds)\n"
=======
      "2025-02-19 02:46:04.069164: E external/local_xla/xla/stream_executor/cuda/cuda_fft.cc:477] Unable to register cuFFT factory: Attempting to register factory for plugin cuFFT when one has already been registered\n",
      "WARNING: All log messages before absl::InitializeLog() is called are written to STDERR\n",
      "E0000 00:00:1739933164.088632  547202 cuda_dnn.cc:8310] Unable to register cuDNN factory: Attempting to register factory for plugin cuDNN when one has already been registered\n",
      "E0000 00:00:1739933164.094324  547202 cuda_blas.cc:1418] Unable to register cuBLAS factory: Attempting to register factory for plugin cuBLAS when one has already been registered\n",
      "2025-02-19 02:46:04.114905: I tensorflow/core/platform/cpu_feature_guard.cc:210] This TensorFlow binary is optimized to use available CPU instructions in performance-critical operations.\n",
      "To enable the following instructions: AVX2 FMA, in other operations, rebuild TensorFlow with the appropriate compiler flags.\n",
      "WARNING:LogRuntime:BUILD MODEL - Runtime: 0:00:00.204126 (0.2 seconds)\n",
      "WARNING:LogRuntime:COMPILE MODEL\n",
      "\n",
      "RUN TIME:\n",
      "```0.01 seconds (0:00:00.007270)```\n",
      "POST TIME:\n",
      "```2025-02-18T21:46:06.731600-05:00```\n",
      "CONFIG:\n",
      "```compile:\n",
      "    device: cpu\n",
      "    loss: jaccard_loss\n",
      "    metrics:\n",
      "    - jaccard\n",
      "    - dice\n",
      "    tf_auto_scale_loss: true\n",
      "    tf_jit_compile: false\n",
      "    tf_loss_weights: null\n",
      "    tf_run_eagerly: false\n",
      "    tf_steps_per_execution: 1\n",
      "    tf_weighted_metrics: null\n",
      "model:\n",
      "    activation: relu\n",
      "    attention_activation_1: relu\n",
      "    attention_activation_2: sigmoid\n",
      "    attention_gates: false\n",
      "    attention_kernel_initializer: he_normal\n",
      "    attention_kernel_size: 1\n",
      "    attention_padding: same\n",
      "    attention_strides: 1\n",
      "    batch_norm: true\n",
      "    classes: 1\n",
      "    data_format: channels_last\n",
      "    dtype: float16\n",
      "    filters: 16\n",
      "    input_channels: 3\n",
      "    input_height: 208\n",
      "    input_width: 208\n",
      "    kernel_initializer: he_normal\n",
      "    layers: 7\n",
      "    output_activation: sigmoid\n",
      "optimizer:\n",
      "    clipnorm: null\n",
      "    clipvalue: null\n",
      "    ema_momentum: 0.99\n",
      "    ema_overwrite_frequency: null\n",
      "    global_clipnorm: null\n",
      "    gradient_accumulation_steps: null\n",
      "    learning_rate: 0.001\n",
      "    loss_scale_factor: null\n",
      "    momentum: 0.0\n",
      "    name: sgd\n",
      "    nesterov: false\n",
      "    use_ema: false\n",
      "```\n",
      "   \n",
      "WARNING:LogRuntime:TRAIN TEST SPLIT - Runtime: 0:00:00.020273 (0.02 seconds)\n"
>>>>>>> c909eff1
     ]
    },
    {
     "data": {
      "application/vnd.jupyter.widget-view+json": {
<<<<<<< HEAD
       "model_id": "9274dc119ad34eab964d4f047b6ef364",
=======
       "model_id": "611cca3449234e799787fc7614ecb86b",
>>>>>>> c909eff1
       "version_major": 2,
       "version_minor": 0
      },
      "text/plain": [
       "May not total to 100% - Loading Dataset Files:   0%|          | 0/8 [00:00<?, ?it/s]"
      ]
     },
     "metadata": {},
     "output_type": "display_data"
    },
    {
     "data": {
      "application/vnd.jupyter.widget-view+json": {
<<<<<<< HEAD
       "model_id": "d505929e1f9949d4811b3152debf0dfc",
=======
       "model_id": "cd06d56ee8c94bec86a9d75940955925",
>>>>>>> c909eff1
       "version_major": 2,
       "version_minor": 0
      },
      "text/plain": [
       "May not total to 100% - Loading Dataset Files:   0%|          | 0/2 [00:00<?, ?it/s]"
      ]
     },
     "metadata": {},
     "output_type": "display_data"
    },
    {
     "name": "stderr",
     "output_type": "stream",
     "text": [
<<<<<<< HEAD
      "WARNING:LogRuntime:LOAD DATASETS - Runtime: 0:00:01.618941 (1.62 seconds)\n"
=======
      "WARNING:LogRuntime:LOAD DATASETS\n",
      "\n",
      "RUN TIME:\n",
      "```1.33 seconds (0:00:01.328370)```\n",
      "POST TIME:\n",
      "```2025-02-18T21:46:08.308460-05:00```\n",
      "CONFIG:\n",
      "```dataset:\n",
      "    ext_regex: npy\n",
      "    label_axis: -1\n",
      "    labels:\n",
      "    - 3\n",
      "    limit: 1000\n",
      "    reshape: false\n",
      "    seed: null\n",
      "    shuffle: true\n",
      "    source: /mnt/storage/projects/unet001/dset001/p-unet001_s-dset001_d-glom_v001\n",
      "    test_size: 0.2\n",
      "```\n",
      "   \n"
>>>>>>> c909eff1
     ]
    },
    {
     "name": "stdout",
     "output_type": "stream",
     "text": [
      "Epoch 2/30\n"
     ]
    },
    {
     "name": "stderr",
     "output_type": "stream",
     "text": [
      "/home/ubuntu/pdm/envs/pdm-kVbOHlCT-dev-3.10/lib/python3.10/site-packages/keras/src/models/functional.py:237: UserWarning: The structure of `inputs` doesn't match the expected structure.\n",
      "Expected: ['input']\n",
      "Received: inputs=Tensor(shape=(None, 208, 208, 3))\n",
<<<<<<< HEAD
      "  warnings.warn(msg)\n"
=======
      "  warnings.warn(msg)\n",
      "WARNING: All log messages before absl::InitializeLog() is called are written to STDERR\n",
      "I0000 00:00:1739933173.882310  547318 service.cc:148] XLA service 0x7f358c0171a0 initialized for platform Host (this does not guarantee that XLA will be used). Devices:\n",
      "I0000 00:00:1739933173.882356  547318 service.cc:156]   StreamExecutor device (0): Host, Default Version\n",
      "2025-02-19 02:46:13.982660: I tensorflow/compiler/mlir/tensorflow/utils/dump_mlir_util.cc:268] disabling MLIR crash reproducer, set env var `MLIR_CRASH_REPRODUCER_DIRECTORY` to enable.\n",
      "I0000 00:00:1739933176.656509  547318 device_compiler.h:188] Compiled cluster using XLA!  This line is logged at most once for the lifetime of the process.\n"
>>>>>>> c909eff1
     ]
    },
    {
     "name": "stdout",
     "output_type": "stream",
     "text": [
<<<<<<< HEAD
      "\u001b[1m 5/63\u001b[0m \u001b[32m━\u001b[0m\u001b[37m━━━━━━━━━━━━━━━━━━━\u001b[0m \u001b[1m30:34\u001b[0m 32s/step - dice: 0.0000e+00 - jaccard: 0.0000e+00 - loss: 0.4995"
=======
      "\u001b[1m 1/63\u001b[0m \u001b[37m━━━━━━━━━━━━━━━━━━━━\u001b[0m \u001b[1m11:00\u001b[0m 11s/step - dice: 0.0000e+00 - jaccard: 0.0000e+00 - loss: 0.4917"
>>>>>>> c909eff1
     ]
    }
   ],
   "source": [
    "uri = os.environ.get('SLACK_URI', '')\n",
    "config = f'''\n",
    "engine: tensorflow\n",
    "model:\n",
    "    input_width: 208\n",
    "    input_height: 208\n",
    "    input_channels: 3\n",
    "    classes: 1\n",
    "    filters: 16\n",
    "    layers: 7\n",
    "    # activation:\n",
    "    # batch_norm:\n",
    "    # output_activation:\n",
    "    # kernel_initializer:\n",
    "    # attention_gates:\n",
    "    # attention_activation_1:\n",
    "    # attention_activation_2:\n",
    "    # attention_kernel_size:\n",
    "    # attention_strides:\n",
    "    # attention_padding:\n",
    "    # attention_kernel_initializer:\n",
    "dataset:\n",
    "    source: /mnt/storage/projects/unet001/dset001/p-unet001_s-dset001_d-glom_v001\n",
    "    ext_regex: npy\n",
    "    labels: [3]\n",
    "    label_axis: -1\n",
    "    limit: 1000\n",
    "    test_size: 0.2\n",
    "    reshape: False\n",
    "optimizer:\n",
    "    name: sgd\n",
    "compile:\n",
    "    loss: jaccard_loss\n",
    "    device: cpu\n",
    "    metrics:\n",
    "        - jaccard\n",
    "        - dice\n",
    "callbacks:\n",
    "    project: unet001\n",
    "    root: /mnt/storage/projects\n",
    "train:\n",
    "    batch_size: 16\n",
    "logger:\n",
    "    slack_url: 'https://hooks.slack.com/services/{uri}'\n",
    "    slack_channel: dev\n",
    "    timezone: 'America/Detroit'\n",
    "'''\n",
    "# pipe = fimu.UNetPipeline \\\n",
    "#     .from_string(config) \\\n",
    "#     .build() \\\n",
    "#     .compile() \\\n",
    "#     .train_test_split() \\\n",
    "#     .load() \\\n",
    "#     .train()\n",
    "\n",
    "pipe = fimu.UNetPipeline \\\n",
    "    .from_string(config) \\\n",
    "    .run()"
   ]
  },
  {
   "cell_type": "code",
   "execution_count": null,
   "id": "cb9896f2-e44b-4131-aa18-b4d932abcc9f",
   "metadata": {},
   "outputs": [],
   "source": []
  }
 ],
 "metadata": {
  "kernelspec": {
   "display_name": "Python 3 (ipykernel)",
   "language": "python",
   "name": "python3"
  },
  "language_info": {
   "codemirror_mode": {
    "name": "ipython",
    "version": 3
   },
   "file_extension": ".py",
   "mimetype": "text/x-python",
   "name": "python",
   "nbconvert_exporter": "python",
   "pygments_lexer": "ipython3",
   "version": "3.10.12"
  }
 },
 "nbformat": 4,
 "nbformat_minor": 5
}<|MERGE_RESOLUTION|>--- conflicted
+++ resolved
@@ -12,39 +12,18 @@
      "name": "stderr",
      "output_type": "stream",
      "text": [
-<<<<<<< HEAD
-      "2025-02-17 21:30:13.508920: E external/local_xla/xla/stream_executor/cuda/cuda_fft.cc:477] Unable to register cuFFT factory: Attempting to register factory for plugin cuFFT when one has already been registered\n",
-      "WARNING: All log messages before absl::InitializeLog() is called are written to STDERR\n",
-      "E0000 00:00:1739827813.524907    2574 cuda_dnn.cc:8310] Unable to register cuDNN factory: Attempting to register factory for plugin cuDNN when one has already been registered\n",
-      "E0000 00:00:1739827813.530160    2574 cuda_blas.cc:1418] Unable to register cuBLAS factory: Attempting to register factory for plugin cuBLAS when one has already been registered\n",
-      "2025-02-17 21:30:13.547770: I tensorflow/core/platform/cpu_feature_guard.cc:210] This TensorFlow binary is optimized to use available CPU instructions in performance-critical operations.\n",
-=======
       "2025-02-19 02:33:37.120593: E external/local_xla/xla/stream_executor/cuda/cuda_fft.cc:477] Unable to register cuFFT factory: Attempting to register factory for plugin cuFFT when one has already been registered\n",
       "WARNING: All log messages before absl::InitializeLog() is called are written to STDERR\n",
       "E0000 00:00:1739932417.140552  540959 cuda_dnn.cc:8310] Unable to register cuDNN factory: Attempting to register factory for plugin cuDNN when one has already been registered\n",
       "E0000 00:00:1739932417.146421  540959 cuda_blas.cc:1418] Unable to register cuBLAS factory: Attempting to register factory for plugin cuBLAS when one has already been registered\n",
       "2025-02-19 02:33:37.167985: I tensorflow/core/platform/cpu_feature_guard.cc:210] This TensorFlow binary is optimized to use available CPU instructions in performance-critical operations.\n",
->>>>>>> c909eff1
       "To enable the following instructions: AVX2 FMA, in other operations, rebuild TensorFlow with the appropriate compiler flags.\n"
      ]
     }
    ],
    "source": [
     "import os\n",
-<<<<<<< HEAD
-    "\n",
-    "import pandas as pd\n",
-    "import numpy as np\n",
-    "import tensorboard.notebook as tbnb\n",
-    "\n",
-    "import flatiron.core.tools as fict\n",
-    "import flatiron.core.dataset as ficd\n",
-    "import flatiron.core.logging as ficl\n",
-    "import flatiron.tf.models.unet as fimu\n",
-    "from flatiron.core.pipeline import *"
-=======
     "import flatiron.tf.models.unet as fimu"
->>>>>>> c909eff1
    ]
   },
   {
@@ -70,17 +49,6 @@
      "name": "stderr",
      "output_type": "stream",
      "text": [
-<<<<<<< HEAD
-      "2025-02-17 21:02:42.098725: E external/local_xla/xla/stream_executor/cuda/cuda_driver.cc:152] failed call to cuInit: INTERNAL: CUDA error: Failed call to cuInit: CUDA_ERROR_NO_DEVICE: no CUDA-capable device is detected\n",
-      "2025-02-17 21:02:42.098782: I external/local_xla/xla/stream_executor/cuda/cuda_diagnostics.cc:137] retrieving CUDA diagnostic information for host: fae1a180f6f6\n",
-      "2025-02-17 21:02:42.098797: I external/local_xla/xla/stream_executor/cuda/cuda_diagnostics.cc:144] hostname: fae1a180f6f6\n",
-      "2025-02-17 21:02:42.098958: I external/local_xla/xla/stream_executor/cuda/cuda_diagnostics.cc:168] libcuda reported version is: 550.144.3\n",
-      "2025-02-17 21:02:42.099000: I external/local_xla/xla/stream_executor/cuda/cuda_diagnostics.cc:172] kernel reported version is: 550.144.3\n",
-      "2025-02-17 21:02:42.099014: I external/local_xla/xla/stream_executor/cuda/cuda_diagnostics.cc:259] kernel version seems to match DSO: 550.144.3\n",
-      "WARNING:LogRuntime:BUILD MODEL - Runtime: 0:00:00.300442 (0.3 seconds)\n",
-      "WARNING:LogRuntime:COMPILE MODEL - Runtime: 0:00:00.007879 (0.01 seconds)\n",
-      "WARNING:LogRuntime:TRAIN TEST SPLIT - Runtime: 0:00:00.015081 (0.02 seconds)\n"
-=======
       "2025-02-19 02:46:04.069164: E external/local_xla/xla/stream_executor/cuda/cuda_fft.cc:477] Unable to register cuFFT factory: Attempting to register factory for plugin cuFFT when one has already been registered\n",
       "WARNING: All log messages before absl::InitializeLog() is called are written to STDERR\n",
       "E0000 00:00:1739933164.088632  547202 cuda_dnn.cc:8310] Unable to register cuDNN factory: Attempting to register factory for plugin cuDNN when one has already been registered\n",
@@ -143,17 +111,12 @@
       "```\n",
       "   \n",
       "WARNING:LogRuntime:TRAIN TEST SPLIT - Runtime: 0:00:00.020273 (0.02 seconds)\n"
->>>>>>> c909eff1
      ]
     },
     {
      "data": {
       "application/vnd.jupyter.widget-view+json": {
-<<<<<<< HEAD
-       "model_id": "9274dc119ad34eab964d4f047b6ef364",
-=======
        "model_id": "611cca3449234e799787fc7614ecb86b",
->>>>>>> c909eff1
        "version_major": 2,
        "version_minor": 0
       },
@@ -167,11 +130,7 @@
     {
      "data": {
       "application/vnd.jupyter.widget-view+json": {
-<<<<<<< HEAD
-       "model_id": "d505929e1f9949d4811b3152debf0dfc",
-=======
        "model_id": "cd06d56ee8c94bec86a9d75940955925",
->>>>>>> c909eff1
        "version_major": 2,
        "version_minor": 0
       },
@@ -186,9 +145,6 @@
      "name": "stderr",
      "output_type": "stream",
      "text": [
-<<<<<<< HEAD
-      "WARNING:LogRuntime:LOAD DATASETS - Runtime: 0:00:01.618941 (1.62 seconds)\n"
-=======
       "WARNING:LogRuntime:LOAD DATASETS\n",
       "\n",
       "RUN TIME:\n",
@@ -209,7 +165,6 @@
       "    test_size: 0.2\n",
       "```\n",
       "   \n"
->>>>>>> c909eff1
      ]
     },
     {
@@ -226,27 +181,19 @@
       "/home/ubuntu/pdm/envs/pdm-kVbOHlCT-dev-3.10/lib/python3.10/site-packages/keras/src/models/functional.py:237: UserWarning: The structure of `inputs` doesn't match the expected structure.\n",
       "Expected: ['input']\n",
       "Received: inputs=Tensor(shape=(None, 208, 208, 3))\n",
-<<<<<<< HEAD
-      "  warnings.warn(msg)\n"
-=======
       "  warnings.warn(msg)\n",
       "WARNING: All log messages before absl::InitializeLog() is called are written to STDERR\n",
       "I0000 00:00:1739933173.882310  547318 service.cc:148] XLA service 0x7f358c0171a0 initialized for platform Host (this does not guarantee that XLA will be used). Devices:\n",
       "I0000 00:00:1739933173.882356  547318 service.cc:156]   StreamExecutor device (0): Host, Default Version\n",
       "2025-02-19 02:46:13.982660: I tensorflow/compiler/mlir/tensorflow/utils/dump_mlir_util.cc:268] disabling MLIR crash reproducer, set env var `MLIR_CRASH_REPRODUCER_DIRECTORY` to enable.\n",
       "I0000 00:00:1739933176.656509  547318 device_compiler.h:188] Compiled cluster using XLA!  This line is logged at most once for the lifetime of the process.\n"
->>>>>>> c909eff1
      ]
     },
     {
      "name": "stdout",
      "output_type": "stream",
      "text": [
-<<<<<<< HEAD
-      "\u001b[1m 5/63\u001b[0m \u001b[32m━\u001b[0m\u001b[37m━━━━━━━━━━━━━━━━━━━\u001b[0m \u001b[1m30:34\u001b[0m 32s/step - dice: 0.0000e+00 - jaccard: 0.0000e+00 - loss: 0.4995"
-=======
       "\u001b[1m 1/63\u001b[0m \u001b[37m━━━━━━━━━━━━━━━━━━━━\u001b[0m \u001b[1m11:00\u001b[0m 11s/step - dice: 0.0000e+00 - jaccard: 0.0000e+00 - loss: 0.4917"
->>>>>>> c909eff1
      ]
     }
    ],

--- conflicted
+++ resolved
@@ -353,11 +353,6 @@
     cd $REPO_DIR;
     echo "${CYAN2}GENERATING DOCS${CLEAR}\n";
     mkdir -p docs;
-<<<<<<< HEAD
-    m2r2 README.md;
-    mv README.rst sphinx/intro.rst;
-=======
->>>>>>> 19b45172
     sphinx-build sphinx docs;
     cp -f sphinx/style.css docs/_static/style.css;
     touch docs/.nojekyll;
